--- conflicted
+++ resolved
@@ -135,14 +135,8 @@
     steps:
     - name: checkout
       uses: actions/checkout@v3
-
-<<<<<<< HEAD
-    - name: Set up Python 3.7
+    - name: Set up Python 3.9
       uses: actions/setup-python@v4
-=======
-    - name: Set up Python 3.9
-      uses: actions/setup-python@v2
->>>>>>> d1964b0b
       with:
         python-version: 3.9
 
